--- conflicted
+++ resolved
@@ -2,11 +2,7 @@
 import json
 import socket
 import etcd
-<<<<<<< HEAD
-from netaddr import IPNetwork, IPAddress
-=======
 from netaddr import IPNetwork, IPAddress, AddrFormatError
->>>>>>> ccf1d121
 import os
 
 ETCD_AUTHORITY_DEFAULT = "127.0.0.1:4001"
@@ -133,7 +129,6 @@
         (host, port) = etcd_authority.split(":", 1)
         self.etcd_client = etcd.Client(host=host, port=int(port))
 
-<<<<<<< HEAD
     def create_global_config(self):
         config_dir = CONFIG_PATH
         try:
@@ -143,10 +138,7 @@
             self.etcd_client.set(config_dir + "InterfacePrefix", "veth")
             self.etcd_client.set(config_dir + "LogSeverityFile", "DEBUG")
 
-    def create_host(self, bird_ip):
-=======
     def create_host(self, bird_ip, bird6_ip):
->>>>>>> ccf1d121
         """
         Create a new Calico host.
 
@@ -156,11 +148,8 @@
         host_path = HOST_PATH % {"hostname": hostname}
         # Set up the host
         self.etcd_client.write(host_path + "bird_ip", bird_ip)
-<<<<<<< HEAD
+        self.etcd_client.write(host_path + "bird6_ip", bird6_ip)
         self.etcd_client.set(host_path + "config/marker", "created")
-=======
-        self.etcd_client.write(host_path + "bird6_ip", bird6_ip)
->>>>>>> ccf1d121
         workload_dir = host_path + "workload"
         try:
             self.etcd_client.read(workload_dir)
